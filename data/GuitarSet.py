--- conflicted
+++ resolved
@@ -56,11 +56,7 @@
             ns = get_noteseq(title)
             ns = note_seq.apply_sustain_control_changes(ns)
             data_list.append((wav_file, ns, SR, frames))
-
-<<<<<<< HEAD
         
-=======
-
->>>>>>> c141c917
+        
         super().__init__(data_list, **kwargs)
 
